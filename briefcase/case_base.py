<<<<<<< HEAD
from briefcase.admissibility_constraints import AdmissibilityConstraints
from briefcase.enums import incons_enum
=======
from briefcase.enums import incons_enum, decision_enum
>>>>>>> ec6f4e60
from briefcase.priority_order import PriorityOrder


class CaseBase:
<<<<<<< HEAD
    def __init__(self, caselist=[]):
        self.cases = caselist
        self.order = PriorityOrder(self)
        self.add_unsafe_cases(self.cases)
=======
    def __init__(self, caselist=[], empty_sides=False):
        self.cases = []
        self.order = PriorityOrder(empty_sides)
        self.add_unsafe_cases(caselist)
>>>>>>> ec6f4e60

    def check_incons_value(self, incons):
        # Check inconsistency is valid
        try:
            incons_value = incons_enum[incons]
        except KeyError as e:
            raise KeyError(
                f"""The key 'Inconsistency' with value '{incons}' is not found in the incons_enum (NO, NO_NEW, 
                NO_INVOLVEMENT, NO_CORRUPTION, ALL)."""
            ) from e
        return incons_value

    def add_unsafe_cases(self, cases):
        filtered_cases = []
        for case in cases:
            if self.order.unsafe_add_case(case):
                filtered_cases.append(case)
        self.cases.extend(filtered_cases)


    def add_cases(self, cases, incons="ALL"):
        for case in cases:
            self.add_case(case, incons)

    def add_case(self, case, incons="ALL"):
        if self.order.safe_add_case(case, self.check_incons_value(incons)):
            self.cases.append(case)
            return True
        else:
            return False


    def is_cb_consistent(self):
        return self.order.is_cb_consistent()

    def is_consistent_with(self, case):
        return self.order.is_cb_consistent_with(case)

    def count_tainted_cases(self):
        """
        @return : number of cases which are associated with an inconsistency in current cb
        """

        # loop through all cases in order
        count = 0
        for case in self.cases:
            if not self.is_consistent_with(case):
                count = count + 1

        return count

    def metrics(self):
        size = len(self.cases)
        inconsistencies = self.count_tainted_cases()
        max_edges_pi, max_edges_delta = self.order.PD.max_edges()
        print("Number of cases: ", size)
        print("Number of cases associated with inconsistency: ", inconsistencies)
        print(f"Maximum number of edges on a pi case: {max_edges_pi}")
        print(f"Maximum number of edges on a delta case: {max_edges_delta}")
        print(f"Factors for pi: {len(self.order.PD.factor_list[decision_enum.pi])}")
        print(f"Factors for delta: {len(self.order.PD.factor_list[decision_enum.delta])}")
        return size, inconsistencies

    def __str__(self):
        """
        @return: String representation of the CaseBase for human-readable output
        """
        cases_str = [str(case) for case in self.cases]
        cases_formatted = "\n\n".join(cases_str)
        return f"CaseBase:\n{cases_formatted}"

    def __repr__(self):
        """
        @return: String representation of the CaseBase for recreation
        """
        cases_repr = [repr(case) for case in self.cases]
        return f"CaseBase({cases_repr})"<|MERGE_RESOLUTION|>--- conflicted
+++ resolved
@@ -1,24 +1,12 @@
-<<<<<<< HEAD
-from briefcase.admissibility_constraints import AdmissibilityConstraints
-from briefcase.enums import incons_enum
-=======
 from briefcase.enums import incons_enum, decision_enum
->>>>>>> ec6f4e60
 from briefcase.priority_order import PriorityOrder
 
 
 class CaseBase:
-<<<<<<< HEAD
-    def __init__(self, caselist=[]):
-        self.cases = caselist
-        self.order = PriorityOrder(self)
-        self.add_unsafe_cases(self.cases)
-=======
     def __init__(self, caselist=[], empty_sides=False):
         self.cases = []
-        self.order = PriorityOrder(empty_sides)
+        self.order = PriorityOrder(self, empty_sides)
         self.add_unsafe_cases(caselist)
->>>>>>> ec6f4e60
 
     def check_incons_value(self, incons):
         # Check inconsistency is valid
