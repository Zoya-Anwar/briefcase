--- conflicted
+++ resolved
@@ -11,12 +11,8 @@
     Key is a frozenset of the stronger factors, value is a frozenset of the weaker factors.
     """
 
-<<<<<<< HEAD
-    def __init__(self, cb):
+    def __init__(self, cb, empty_sides=False):
         self.cb = cb
-=======
-    def __init__(self, empty_sides=False):
->>>>>>> ec6f4e60
         self.order = defaultdict(set)
         self.defeated_factor_index = defaultdict(set)
         self.admissibility_constraints = AdmissibilityConstraints(self)
@@ -49,7 +45,6 @@
                     incons_pairs.append((reason, defeated))
 
         return incons_pairs
-
 
     def is_existing_claim(self, new_reason, new_defeated):
         """Checks priority order remains the same"""
